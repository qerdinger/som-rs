use std::cell::RefCell;
use std::rc::Rc;
use std::time::Instant;
use std::usize;

use som_core::bytecode::Bytecode;

use crate::block::Block;
use crate::class::Class;
use crate::compiler::Literal;
use crate::frame::{Frame, FrameKind};
use crate::interner::Interned;
use crate::method::{Method, MethodKind};
use crate::universe::Universe;
use crate::value::Value;
use crate::SOMRef;

const INT_0: Value = Value::Integer(0);
const INT_1: Value = Value::Integer(1);

macro_rules! send {
    ($interp:expr, $universe:expr, $frame:expr, $lit_idx:expr, $nb_params:expr, $bytecode_idx:expr) => {{
        let literal = $frame.borrow().lookup_constant($lit_idx as usize).unwrap();
        let Literal::Symbol(symbol) = literal else {
            return None;
        };
        let nb_params = match $nb_params {
            Some(v) => v,
            None => {
                let signature = $universe.lookup_symbol(symbol);
                nb_params(signature)
            }
        };
        let method = {
            let receiver = $interp.stack.iter().nth_back(nb_params)?;
            let receiver_class = receiver.class($universe);
            resolve_method($frame, &receiver_class, symbol, $bytecode_idx)
        };
        do_send($interp, $universe, method, symbol, nb_params as usize);
    }};
}

macro_rules! super_send {
    ($interp:expr, $universe:expr, $frame_expr:expr, $lit_idx:expr, $nb_params:expr, $bytecode_idx:expr) => {{
        let literal = $frame_expr
            .borrow()
            .lookup_constant($lit_idx as usize)
            .unwrap();
        let Literal::Symbol(symbol) = literal else {
            return None;
        };
        let nb_params = match $nb_params {
            Some(v) => v,
            None => {
                let signature = $universe.lookup_symbol(symbol);
                nb_params(signature)
            }
        };
        let method = {
            let holder = $frame_expr.borrow().get_method_holder();
            let super_class = holder.borrow().super_class().unwrap();
            resolve_method($frame_expr, &super_class, symbol, $bytecode_idx)
        };
        do_send($interp, $universe, method, symbol, nb_params as usize);
    }};
}

pub struct Interpreter {
    /// The interpreter's stack frames.
    pub frames: Vec<SOMRef<Frame>>,
    /// The evaluation stack.
    pub stack: Vec<Value>,
    /// The time record of the interpreter's creation.
    pub start_time: Instant,
}

impl Interpreter {
    pub fn new() -> Self {
        Self {
            frames: vec![],
            stack: vec![],
            start_time: Instant::now(),
        }
    }

    pub fn push_frame(&mut self, kind: FrameKind) -> SOMRef<Frame> {
        let frame = Rc::new(RefCell::new(Frame::from_kind(kind)));
        self.frames.push(frame.clone());
        frame
    }

    pub fn pop_frame(&mut self) {
        self.frames.pop();
    }

    pub fn current_frame(&self) -> Option<&SOMRef<Frame>> {
        self.frames.last()
    }

    pub fn run(&mut self, universe: &mut Universe) -> Option<Value> {
        loop {
            let frame = match self.current_frame() {
                Some(frame) => frame,
                None => return Some(self.stack.pop().unwrap_or(Value::Nil)),
            };

            let bytecode_idx = frame.borrow().bytecode_idx;
            let opt_bytecode = frame.borrow().get_current_bytecode();
            let bytecode = match opt_bytecode {
                Some(bytecode) => bytecode,
                None => {
                    self.pop_frame();
                    self.stack.push(Value::Nil);
                    continue;
                }
            };

            frame.borrow_mut().bytecode_idx += 1;

            match bytecode {
                Bytecode::Halt => {
                    return Some(Value::Nil);
                }
                Bytecode::Dup => {
                    let value = self.stack.last().cloned().unwrap();
                    self.stack.push(value);
                }
                Bytecode::PushLocal(up_idx, idx) => {
                    let mut from = frame.clone();
                    for _ in 0..up_idx {
                        let temp = match from.borrow().kind() {
                            FrameKind::Block { block } => block.frame.clone().unwrap(),
                            FrameKind::Method { .. } => {
                                panic!("requested local from non-existing frame")
                            }
                        };
                        from = temp;
                    }
                    let value = from.borrow().lookup_local(idx as usize).unwrap();
                    self.stack.push(value);
                }
                Bytecode::PushArgument(up_idx, idx) => {
                    let mut from = frame.clone();
                    for _ in 0..up_idx {
                        let temp = match from.borrow().kind() {
                            FrameKind::Block { block } => block.frame.clone().unwrap(),
                            FrameKind::Method { .. } => {
                                panic!("requested local from non-existing frame")
                            }
                        };
                        from = temp;
                    }
                    let value = from.borrow().lookup_argument(idx as usize).unwrap();
                    self.stack.push(value);
                }
                Bytecode::PushField(idx) => {
                    let holder = frame.borrow().get_method_holder();
                    let value = if holder.borrow().is_static {
                        holder.borrow_mut().lookup_local(idx as usize).unwrap()
                    } else {
                        let self_value = frame.borrow().get_self();
                        self_value.lookup_local(idx as usize).unwrap()
                    };
                    self.stack.push(value);
                }
                Bytecode::PushBlock(idx) => {
                    let literal = frame.borrow().lookup_constant(idx as usize).unwrap();
                    let mut block = match literal {
                        Literal::Block(blk) => Block::clone(&blk),
                        _ => panic!("PushBlock expected a block, but got another invalid literal"),
                    };
                    block.frame.replace(Rc::clone(&frame));
                    self.stack.push(Value::Block(Rc::new(block)));
                }
                Bytecode::PushConstant(idx) => {
                    let literal = frame.borrow().lookup_constant(idx as usize).unwrap();
<<<<<<< HEAD
                    let value = convert_literal(frame, literal).unwrap(); // TODO there may be a way to avoid converting the literal to a value?
=======
                    let value = convert_literal(frame, literal).unwrap();
                    self.stack.push(value);
                }
                Bytecode::PushConstant0 => {
                    let literal = frame.borrow().lookup_constant(0).unwrap();
                    let value = convert_literal(frame, literal).unwrap();
                    self.stack.push(value);
                }
                Bytecode::PushConstant1 => {
                    let literal = frame.borrow().lookup_constant(1).unwrap();
                    let value = convert_literal(frame, literal).unwrap();
                    self.stack.push(value);
                }
                Bytecode::PushConstant2 => {
                    let literal = frame.borrow().lookup_constant(2).unwrap();
                    let value = convert_literal(frame, literal).unwrap();
>>>>>>> 06dbd7a2
                    self.stack.push(value);
                }
                Bytecode::PushGlobal(idx) => {
                    let literal = frame.borrow().lookup_constant(idx as usize).unwrap();
                    let symbol = match literal {
                        Literal::Symbol(sym) => sym,
                        _ => panic!("Global is not a symbol."),
                    };
                    if let Some(value) = universe.lookup_global(symbol) {
                        self.stack.push(value);
                    } else {
                        let self_value = frame.borrow().get_self();
                        universe.unknown_global(self, self_value, symbol).unwrap();
                    }
                }
                Bytecode::Push0 => {
                    self.stack.push(INT_0);
                }
                Bytecode::Push1 => {
                    self.stack.push(INT_1);
                }
                Bytecode::PushNil => {
                    self.stack.push(Value::Nil);
                }
                Bytecode::Pop => {
                    self.stack.pop();
                }
                Bytecode::PopLocal(up_idx, idx) => {
                    let value = self.stack.pop().unwrap();
                    let mut from = self.current_frame().unwrap().clone();
                    for _ in 0..up_idx {
                        let temp = match from.borrow().kind() {
                            FrameKind::Block { block } => block.frame.clone().unwrap(),
                            FrameKind::Method { .. } => {
                                panic!("requested local from non-existing frame")
                            }
                        };
                        from = temp;
                    }
                    from.borrow_mut().assign_local(idx as usize, value).unwrap();
                }
                Bytecode::PopArgument(up_idx, idx) => {
                    let value = self.stack.pop().unwrap();
                    let mut from = self.current_frame().unwrap().clone();
                    for _ in 0..up_idx {
                        let temp = match from.borrow().kind() {
                            FrameKind::Block { block } => block.frame.clone().unwrap(),
                            FrameKind::Method { .. } => {
                                panic!("requested local from non-existing frame")
                            }
                        };
                        from = temp;
                    }
                    from.borrow_mut()
                        .args
                        .get_mut(idx as usize)
                        .map(|loc| *loc = value)
                        .unwrap();
                }
                Bytecode::PopField(idx) => {
                    let value = self.stack.pop().unwrap();
                    let frame = self.current_frame().unwrap();
                    let holder = frame.borrow().get_method_holder();
                    if holder.borrow().is_static {
                        holder
                            .borrow_mut()
                            .assign_local(idx as usize, value)
                            .unwrap();
                    } else {
                        let mut self_value = frame.borrow().get_self();
                        self_value.assign_local(idx as usize, value).unwrap();
                    }
                }
                Bytecode::Send1(idx) => {
                    send! {self, universe, frame, idx, Some(0), bytecode_idx} // Send1 => receiver + 0 args, so we pass Some(0)
                }
<<<<<<< HEAD
                Bytecode::SuperSend(idx) => {
                    let literal = frame.borrow().lookup_constant(idx as usize).unwrap();
                    let Literal::Symbol(symbol) = literal else {
                        return None;
                    };
                    let signature = universe.lookup_symbol(symbol);
                    let nb_params = nb_params(signature);
                    let method = {
                        let holder = frame.borrow().get_method_holder();
                        let super_class = holder.borrow().super_class()?;
                        resolve_method(frame, &super_class, symbol, bytecode_idx)
                    };

                    do_send(self, universe, method, symbol, nb_params);
                },
=======
                Bytecode::Send2(idx) => {
                    send! {self, universe, frame, idx, Some(1), bytecode_idx}
                }
                Bytecode::Send3(idx) => {
                    send! {self, universe, frame, idx, Some(2), bytecode_idx}
                }
                Bytecode::SendN(idx) => {
                    send! {self, universe, frame, idx, None, bytecode_idx}
                }
                Bytecode::SuperSend1(idx) => {
                    super_send! {self, universe, frame, idx, Some(0), bytecode_idx}
                }
                Bytecode::SuperSend2(idx) => {
                    super_send! {self, universe, frame, idx, Some(1), bytecode_idx}
                }
                Bytecode::SuperSend3(idx) => {
                    super_send! {self, universe, frame, idx, Some(2), bytecode_idx}
                }
                Bytecode::SuperSendN(idx) => {
                    super_send! {self, universe, frame, idx, None, bytecode_idx}
                }
>>>>>>> 06dbd7a2
                Bytecode::ReturnLocal => {
                    let value = self.stack.pop().unwrap();
                    self.pop_frame();
                    self.stack.push(value);
                }
                Bytecode::ReturnNonLocal => {
                    let value = self.stack.pop().unwrap();
                    let frame = self.current_frame().unwrap();
                    let method_frame = Frame::method_frame(&frame);
                    let escaped_frames = self
                        .frames
                        .iter()
                        .rev()
                        .position(|live_frame| Rc::ptr_eq(&live_frame, &method_frame));

                    if let Some(count) = escaped_frames {
                        (0..count).for_each(|_| self.pop_frame());
                        self.pop_frame();
                        self.stack.push(value);
                    } else {
                        // Block has escaped its method frame.
                        let instance = frame.borrow().get_self();
                        let block = match frame.borrow().kind() {
                            FrameKind::Block { block, .. } => block.clone(),
                            _ => {
                                // Should never happen, because `universe.current_frame()` would
                                // have been equal to `universe.current_method_frame()`.
                                panic!("A method frame has escaped itself ??");
                            }
                        };
                        // TODO: should we call `doesNotUnderstand:` here ?
                        universe.escaped_block(self, instance, block).expect(
                            "A block has escaped and `escapedBlock:` is not defined on receiver",
                        );
                    }
                }
                Bytecode::Jump(offset) => {
                    let frame = self.current_frame()?;
                    frame.clone().borrow_mut().bytecode_idx += offset - 1;
                },
                Bytecode::JumpBackward(offset) => {
                    let frame = self.current_frame()?;
                    frame.clone().borrow_mut().bytecode_idx -= offset + 1;
                },
                Bytecode::JumpOnTrueTopNil(offset) => {
                    let condition_result = self.stack.last()?;

                    match condition_result {
                        Value::Boolean(true) => {
                            let frame = self.current_frame()?;
                            frame.clone().borrow_mut().bytecode_idx += offset - 1; // minus one because it gets incremented by one already every loop
                            *self.stack.last_mut()? = Value::Nil;
                        },
                        Value::Boolean(false) => {
                            self.stack.pop();
                        },
                        _ => panic!("Jump condition did not evaluate to boolean")
                    }
                },
                Bytecode::JumpOnFalseTopNil(offset) => {
                    let condition_result = self.stack.last()?;

                    match condition_result {
                        Value::Boolean(false) => {
                            let frame = self.current_frame()?;
                            frame.clone().borrow_mut().bytecode_idx += offset - 1;
                            *self.stack.last_mut()? = Value::Nil;
                        },
                        Value::Boolean(true) => {
                            self.stack.pop();
                        },
                        _ => panic!("Jump condition did not evaluate to boolean")
                    }
                },
                Bytecode::JumpOnTruePop(offset) => {
                    let condition_result = self.stack.pop()?;

                    match condition_result {
                        Value::Boolean(true) => {
                            let frame = self.current_frame()?;
                            frame.clone().borrow_mut().bytecode_idx += offset - 1;
                        },
                        Value::Boolean(false) => {},
                        _ => panic!("Jump condition did not evaluate to boolean")
                    }
                },
                Bytecode::JumpOnFalsePop(offset) => {
                    let condition_result = self.stack.pop()?;

                    match condition_result {
                        Value::Boolean(false) => {
                            let frame = self.current_frame()?;
                            frame.clone().borrow_mut().bytecode_idx += offset - 1;
                        },
                        Value::Boolean(true) => {},
                        _ => panic!("Jump condition did not evaluate to boolean")
                    }
                },
            }
        }

        pub fn do_send(
            interpreter: &mut Interpreter,
            universe: &mut Universe,
            method: Option<Rc<Method>>,
            symbol: Interned,
            nb_params: usize,
        ) {
            let Some(method) = method else {
                let mut args = Vec::with_capacity(nb_params + 1);

                for _ in 0..nb_params {
                    let arg = interpreter.stack.pop().unwrap();
                    args.push(arg);
                }
                let self_value = interpreter.stack.pop().unwrap();

                args.reverse();

                universe.does_not_understand(interpreter, self_value, symbol, args)
                    .expect(
                        "A message cannot be handled and `doesNotUnderstand:arguments:` is not defined on receiver"
                    );

                return;
            };

            match method.kind() {
                MethodKind::Defined(_) => {
                    let mut args = Vec::with_capacity(nb_params + 1);

                    for _ in 0..nb_params {
                        let arg = interpreter.stack.pop().unwrap();
                        args.push(arg);
                    }
                    let self_value = interpreter.stack.pop().unwrap();
                    args.push(self_value.clone());

                    args.reverse();

                    let holder = method.holder.upgrade().unwrap();
                    let frame = interpreter.push_frame(FrameKind::Method {
                        self_value,
                        method,
                        holder,
                    });
                    frame.borrow_mut().args = args;
                }
                MethodKind::Primitive(func) => {
                    func(interpreter, universe);
                }
                MethodKind::NotImplemented(err) => {
                    let self_value = interpreter.stack.iter().nth_back(nb_params).unwrap();
                    println!(
                        "{}>>#{}",
                        self_value.class(&universe).borrow().name(),
                        method.signature(),
                    );
                    panic!("Primitive `#{}` not implemented", err)
                }
            }
        }

        fn resolve_method(
            frame: &SOMRef<Frame>,
            class: &SOMRef<Class>,
            signature: Interned,
            bytecode_idx: usize,
        ) -> Option<Rc<Method>> {
            match frame.borrow().kind() {
                FrameKind::Block { block } => {
                    let mut inline_cache = block.blk_info.inline_cache.borrow_mut();

                    // SAFETY: this access is actually safe because the bytecode compiler
                    // makes sure the cache has as many entries as there are bytecode instructions,
                    // therefore we can avoid doing any redundant bounds checks here.
                    let maybe_found = unsafe { inline_cache.get_unchecked_mut(bytecode_idx) };

                    match maybe_found {
                        Some((receiver, method)) if *receiver == class.as_ptr() => {
                            Some(Rc::clone(method))
                        }
                        place @ None => {
                            let found = class.borrow().lookup_method(signature);
                            *place = found
                                .clone()
                                .map(|method| (class.as_ptr() as *const _, method));
                            found
                        }
                        _ => class.borrow().lookup_method(signature),
                    }
                }
                FrameKind::Method { method, .. } => {
                    if let MethodKind::Defined(env) = method.kind() {
                        let mut inline_cache = env.inline_cache.borrow_mut();

                        // SAFETY: this access is actually safe because the bytecode compiler
                        // makes sure the cache has as many entries as there are bytecode instructions,
                        // therefore we can avoid doing any redundant bounds checks here.
                        let maybe_found = unsafe { inline_cache.get_unchecked_mut(bytecode_idx) };

                        match maybe_found {
                            Some((receiver, method)) if *receiver == class.as_ptr() => {
                                Some(Rc::clone(method))
                            }
                            place @ None => {
                                let found = class.borrow().lookup_method(signature);
                                *place = found
                                    .clone()
                                    .map(|method| (class.as_ptr() as *const _, method));
                                found
                            }
                            _ => class.borrow().lookup_method(signature),
                        }
                    } else {
                        class.borrow().lookup_method(signature)
                    }
                }
            }
        }

        fn convert_literal(frame: &SOMRef<Frame>, literal: Literal) -> Option<Value> {
            let value = match literal {
                Literal::Symbol(sym) => Value::Symbol(sym),
                Literal::String(val) => Value::String(val),
                Literal::Double(val) => Value::Double(val),
                Literal::Integer(val) => Value::Integer(val),
                Literal::BigInteger(val) => Value::BigInteger(val),
                Literal::Array(val) => {
                    let arr = val
                        .into_iter()
                        .map(|idx| {
                            frame
                                .borrow()
                                .lookup_constant(idx as usize)
                                .and_then(|lit| convert_literal(frame, lit))
                        })
                        .collect::<Option<Vec<_>>>()
                        .unwrap();
                    Value::Array(Rc::new(RefCell::new(arr)))
                }
                Literal::Block(val) => Value::Block(val),
            };
            Some(value)
        }

        fn nb_params(signature: &str) -> usize {
            match signature.chars().nth(0) {
                Some(ch) if !ch.is_alphabetic() => 1,
                _ => signature.chars().filter(|ch| *ch == ':').count(),
            }
        }
    }
}<|MERGE_RESOLUTION|>--- conflicted
+++ resolved
@@ -1,7 +1,6 @@
 use std::cell::RefCell;
 use std::rc::Rc;
 use std::time::Instant;
-use std::usize;
 
 use som_core::bytecode::Bytecode;
 
@@ -174,9 +173,6 @@
                 }
                 Bytecode::PushConstant(idx) => {
                     let literal = frame.borrow().lookup_constant(idx as usize).unwrap();
-<<<<<<< HEAD
-                    let value = convert_literal(frame, literal).unwrap(); // TODO there may be a way to avoid converting the literal to a value?
-=======
                     let value = convert_literal(frame, literal).unwrap();
                     self.stack.push(value);
                 }
@@ -193,7 +189,6 @@
                 Bytecode::PushConstant2 => {
                     let literal = frame.borrow().lookup_constant(2).unwrap();
                     let value = convert_literal(frame, literal).unwrap();
->>>>>>> 06dbd7a2
                     self.stack.push(value);
                 }
                 Bytecode::PushGlobal(idx) => {
@@ -270,23 +265,6 @@
                 Bytecode::Send1(idx) => {
                     send! {self, universe, frame, idx, Some(0), bytecode_idx} // Send1 => receiver + 0 args, so we pass Some(0)
                 }
-<<<<<<< HEAD
-                Bytecode::SuperSend(idx) => {
-                    let literal = frame.borrow().lookup_constant(idx as usize).unwrap();
-                    let Literal::Symbol(symbol) = literal else {
-                        return None;
-                    };
-                    let signature = universe.lookup_symbol(symbol);
-                    let nb_params = nb_params(signature);
-                    let method = {
-                        let holder = frame.borrow().get_method_holder();
-                        let super_class = holder.borrow().super_class()?;
-                        resolve_method(frame, &super_class, symbol, bytecode_idx)
-                    };
-
-                    do_send(self, universe, method, symbol, nb_params);
-                },
-=======
                 Bytecode::Send2(idx) => {
                     send! {self, universe, frame, idx, Some(1), bytecode_idx}
                 }
@@ -308,7 +286,6 @@
                 Bytecode::SuperSendN(idx) => {
                     super_send! {self, universe, frame, idx, None, bytecode_idx}
                 }
->>>>>>> 06dbd7a2
                 Bytecode::ReturnLocal => {
                     let value = self.stack.pop().unwrap();
                     self.pop_frame();
