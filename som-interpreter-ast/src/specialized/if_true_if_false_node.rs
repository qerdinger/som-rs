use std::rc::Rc;
use crate::evaluate::Evaluate;
use crate::invokable::{Invoke, Return};
use crate::universe::UniverseAST;
use crate::value::Value;

#[derive(Clone)]
pub struct IfTrueIfFalseNode {}

impl Invoke for IfTrueIfFalseNode {
    fn invoke(&self, universe: &mut UniverseAST, args: Vec<Value>) -> Return {
<<<<<<< HEAD
        let cond_block_val = args.get(0).unwrap();
        let body_block_arg = args.get(1).unwrap();
        let body_block_arg2 = args.get(2).unwrap();
=======
        let (cond_block_val, block_1_arg, block_2_arg) = unsafe {
            (args.get_unchecked(0), args.get_unchecked(1), args.get_unchecked(2))
        };
>>>>>>> 4a7363af

        let bool_val = match cond_block_val {
            Value::Boolean(a) => *a,
            _ => panic!("ifTrue:ifFalse: condition did not evaluate to boolean")
        };

        // let (bool_val, body_block, body_block2) = match (cond_block_val, body_block_arg, body_block_arg2) {
        //     (Value::Boolean(a), Value::Block(b), Value::Block(c)) => (*a, b.clone(), c.clone()),
        //     (a, b, c) => panic!("ifTrue:ifFalse: was not given a bool and two blocks as arguments, but {:?} and {:?} and {:?}", a, b, c)
        // };

        let block_to_evaluate = if bool_val { block_1_arg } else { block_2_arg };

        match block_to_evaluate {
            Value::Block(b) => {
                universe.with_frame(
                    b.block.nbr_locals,
                    vec![Value::Block(Rc::clone(b))],
                    |universe| b.evaluate(universe),
                )
            },
            a => Return::Local(a.clone()),
        }
    }
}<|MERGE_RESOLUTION|>--- conflicted
+++ resolved
@@ -9,15 +9,9 @@
 
 impl Invoke for IfTrueIfFalseNode {
     fn invoke(&self, universe: &mut UniverseAST, args: Vec<Value>) -> Return {
-<<<<<<< HEAD
-        let cond_block_val = args.get(0).unwrap();
-        let body_block_arg = args.get(1).unwrap();
-        let body_block_arg2 = args.get(2).unwrap();
-=======
         let (cond_block_val, block_1_arg, block_2_arg) = unsafe {
             (args.get_unchecked(0), args.get_unchecked(1), args.get_unchecked(2))
         };
->>>>>>> 4a7363af
 
         let bool_val = match cond_block_val {
             Value::Boolean(a) => *a,
